#                 _
#                | |
#  _ __ _   _ ___| |_
# | '__| | | / __| __|
# | |  | |_| \__ \ |_
# |_|   \__,_|___/\__|

FROM alpine:3.12 as rust-builder

RUN apk update &&\
    apk add --no-cache git gcc g++ make build-base openssl-dev musl musl-dev curl

RUN curl --proto '=https' --tlsv1.2 -sSf https://sh.rustup.rs | sh -s -- -y
RUN /root/.cargo/bin/rustup target add $(uname -m)-unknown-linux-musl

RUN wget https://github.com/libunwind/libunwind/releases/download/v1.3.1/libunwind-1.3.1.tar.gz && \
    tar -zxf libunwind-1.3.1.tar.gz && \
    cd libunwind-1.3.1/ && \
    ./configure --disable-minidebuginfo --enable-ptrace --disable-tests --disable-documentation && make && make install

COPY third_party/rustdeps /opt/rustdeps

WORKDIR /opt/rustdeps

RUN RUSTFLAGS="-C target-feature=+crt-static" /root/.cargo/bin/cargo build --release --target $(uname -m)-unknown-linux-musl
RUN mv /opt/rustdeps/target/$(uname -m)-unknown-linux-musl/release/librustdeps.a /opt/rustdeps/librustdeps.a

#        _
#       | |
#  _ __ | |__  _ __  ___ _ __  _   _
# | '_ \| '_ \| '_ \/ __| '_ \| | | |
# | |_) | | | | |_) \__ \ |_) | |_| |
# | .__/|_| |_| .__/|___/ .__/ \__, |
# | |         | |       | |     __/ |
# |_|         |_|       |_|    |___/

FROM php:7.3-fpm-alpine as phpspy-builder
RUN apk add --update alpine-sdk
<<<<<<< HEAD
RUN git clone -v https://github.com/AdrK/phpspy.git
RUN cd phpspy && git checkout direct_from_mem && make
=======
RUN git clone https://github.com/pyroscope-io/phpspy.git && cd phpspy && git checkout 024461fbba5130a1dc7fd4f0b5a458424cf50b3a
RUN cd phpspy && make CFLAGS="-DUSE_DIRECT"
>>>>>>> c39f9296

#                     _
#                    | |
#   __ _ ___ ___  ___| |_ ___
#  / _` / __/ __|/ _ \ __/ __|
# | (_| \__ \__ \  __/ |_\__ \
#  \__,_|___/___/\___|\__|___/

FROM node:14.15.1-alpine3.12 as js-builder

RUN apk add --no-cache make

WORKDIR /opt/pyroscope

COPY scripts ./scripts
COPY webapp ./webapp
COPY package.json yarn.lock babel.config.js .eslintrc .eslintignore Makefile ./

ARG EXTRA_METADATA=""
RUN EXTRA_METADATA=$EXTRA_METADATA make assets-release


#              _
#             | |
#   __ _  ___ | | __ _ _ __   __ _
#  / _` |/ _ \| |/ _` | '_ \ / _` |
# | (_| | (_) | | (_| | | | | (_| |
#  \__, |\___/|_|\__,_|_| |_|\__, |
#   __/ |                     __/ |
#  |___/                     |___/

FROM golang:1.15.1-alpine3.12 as go-builder

RUN apk add --no-cache make git zstd gcc g++ libc-dev musl-dev bash

WORKDIR /opt/pyroscope

RUN mkdir -p /opt/pyroscope/third_party/rustdeps/target/release
COPY --from=rust-builder /opt/rustdeps/librustdeps.a /opt/pyroscope/third_party/rustdeps/target/release/librustdeps.a
COPY third_party/rustdeps/rbspy.h /opt/pyroscope/third_party/rustdeps/rbspy.h
COPY third_party/rustdeps/pyspy.h /opt/pyroscope/third_party/rustdeps/pyspy.h
COPY third_party/phpspy/phpspy.h /opt/pyroscope/third_party/phpspy/phpspy.h
COPY --from=phpspy-builder /var/www/html/phpspy/libphpspy.a /opt/pyroscope/third_party/phpspy/libphpspy.a
COPY --from=js-builder /opt/pyroscope/webapp/public ./webapp/public
COPY Makefile ./
COPY tools ./tools
COPY go.mod go.sum pyroscope.go ./
RUN make install-dev-tools

COPY pkg ./pkg
COPY cmd ./cmd
COPY scripts ./scripts

RUN EMBEDDED_ASSETS_DEPS="" EXTRA_LDFLAGS="-linkmode external -extldflags '-static'" make build-release


#   __ _             _   _
#  / _(_)           | | (_)
# | |_ _ _ __   __ _| |  _ _ __ ___   __ _  __ _  ___
# |  _| | '_ \ / _` | | | | '_ ` _ \ / _` |/ _` |/ _ \
# | | | | | | | (_| | | | | | | | | | (_| | (_| |  __/
# |_| |_|_| |_|\__,_|_| |_|_| |_| |_|\__,_|\__, |\___|
#                                           __/ |
#                                          |___/

FROM alpine:3.12

LABEL maintainer="Pyroscope team <hello@pyroscope.io>"

WORKDIR /var/lib/pyroscope

RUN apk add --no-cache ca-certificates bash tzdata openssl musl-utils

RUN addgroup -S pyroscope && adduser -S pyroscope -G pyroscope

RUN mkdir -p \
        "/var/lib/pyroscope" \
        "/var/log/pyroscope" \
        "/etc/pyroscope" \
        && \
    chown -R "pyroscope:pyroscope" \
        "/var/lib/pyroscope" \
        "/var/log/pyroscope" \
        "/etc/pyroscope" \
        && \
    chmod -R 777 \
        "/var/lib/pyroscope" \
        "/var/log/pyroscope" \
        "/etc/pyroscope"

COPY scripts/packages/server.yml "/etc/pyroscope/server.yml"
COPY --from=go-builder /opt/pyroscope/bin/pyroscope /usr/bin/pyroscope
RUN chmod 777 /usr/bin/pyroscope

USER pyroscope
EXPOSE 4040/tcp
ENTRYPOINT [ "/usr/bin/pyroscope" ]<|MERGE_RESOLUTION|>--- conflicted
+++ resolved
@@ -36,13 +36,8 @@
 
 FROM php:7.3-fpm-alpine as phpspy-builder
 RUN apk add --update alpine-sdk
-<<<<<<< HEAD
-RUN git clone -v https://github.com/AdrK/phpspy.git
-RUN cd phpspy && git checkout direct_from_mem && make
-=======
 RUN git clone https://github.com/pyroscope-io/phpspy.git && cd phpspy && git checkout 024461fbba5130a1dc7fd4f0b5a458424cf50b3a
 RUN cd phpspy && make CFLAGS="-DUSE_DIRECT"
->>>>>>> c39f9296
 
 #                     _
 #                    | |
